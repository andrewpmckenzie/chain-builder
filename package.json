--- conflicted
+++ resolved
@@ -1,10 +1,6 @@
 {
   "name": "chainbuilder",
-<<<<<<< HEAD
-  "version": "1.0.2",
-=======
-  "version": "1.0.3",
->>>>>>> 9e26d92b
+  "version": "1.0.4",
   "description": "Construct a chainable library from a set of async functions.",
   "main": "index.js",
   "scripts": {
